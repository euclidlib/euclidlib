version: 2

build:
  os: ubuntu-22.04
  tools:
    python: "3.10"

python:
  install:
<<<<<<< HEAD
    - requirements: requirements.txt    # <--- THIS LINE IS MISSING!
    - method: pip
      path: .                           

sphinx:
  configuration: docs/conf.py
  
=======
    - method: pip
      path: .
      extra_requirements:
        - linkify
        - rtd

sphinx:
  configuration: docs/conf.py
  builder: html
  fail_on_warning: true
>>>>>>> 9f5c7aee
<|MERGE_RESOLUTION|>--- conflicted
+++ resolved
@@ -7,23 +7,9 @@
 
 python:
   install:
-<<<<<<< HEAD
     - requirements: requirements.txt    # <--- THIS LINE IS MISSING!
     - method: pip
       path: .                           
 
 sphinx:
-  configuration: docs/conf.py
-  
-=======
-    - method: pip
-      path: .
-      extra_requirements:
-        - linkify
-        - rtd
-
-sphinx:
-  configuration: docs/conf.py
-  builder: html
-  fail_on_warning: true
->>>>>>> 9f5c7aee
+  configuration: docs/conf.py