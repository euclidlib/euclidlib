version: 2

build:
  os: ubuntu-22.04
  tools:
    python: "3.10"

python:
  install:
<<<<<<< HEAD
    - requirements: docs/requirements.txt    # <--- THIS LINE IS MISSING!
=======
    - requirements: requirements.txt # <--- THIS LINE IS MISSING!
>>>>>>> d3948ec3
    - method: pip
      path: .

sphinx:
  configuration: docs/conf.py<|MERGE_RESOLUTION|>--- conflicted
+++ resolved
@@ -7,11 +7,7 @@
 
 python:
   install:
-<<<<<<< HEAD
     - requirements: docs/requirements.txt    # <--- THIS LINE IS MISSING!
-=======
-    - requirements: requirements.txt # <--- THIS LINE IS MISSING!
->>>>>>> d3948ec3
     - method: pip
       path: .
 
