--- conflicted
+++ resolved
@@ -403,101 +403,4 @@
                 for k, v in meta.items():
                     header[f"META {k.upper()}"] = str(v)
             header["HISTORY"] = _._history
-            fits.write(structured_array, extname=name, header=header)
-<<<<<<< HEAD
-=======
-
-
-@writer(mixing_matrices)
-def _(path: str | PathLike[str], results: dict[_DictKey, Result]) -> None:
-    """
-    Write mixing matrices results to a FITS file.
-    Parameters
-    ----------
-    path : str or PathLike
-        Path to the output FITS file.
-    results : dict
-        Dictionary mapping keys to Result objects containing the data to write.
-    """
-
-    def _key_to_string(key):
-        return "-".join(map(str, key))
-
-    if os.path.exists(path):
-        os.remove(path)
-
-    timestamp = datetime.now().isoformat(timespec="seconds")
-
-    with fitsio.FITS(path, "rw") as fits:
-        for key, result in results.items():
-            name = _key_to_string(key)
-            arr = np.asarray(result.array)
-            axis = result.axis
-            if not isinstance(axis, tuple):
-                axis = (axis,)
-            order = np.argsort(axis)
-
-            # Determine the shape of one row and reshape arr
-            if arr.ndim == 1:
-                nrows = arr.shape[0]
-                reshaped_arr = arr
-                tdim = None
-            elif arr.ndim in (2, 3):
-                dim_shape = arr.shape[:-1]
-                nrows = arr.shape[-1]
-                reshaped_arr = arr.reshape(-1, nrows).T
-                tdim = f"({','.join(map(str, dim_shape[::-1]))})"
-            else:
-                raise ValueError(f"Unsupported array shape: {arr.shape}")
-
-            def get_tuple_or_default(attr, default_dtype):
-                val = getattr(result, attr, None)
-                if val is None:
-                    return np.zeros(nrows, dtype=default_dtype)
-                val = np.asarray(val)
-                if val.ndim > 1:
-                    val = np.stack(val, axis=-1)
-                return val.reshape(nrows).astype(default_dtype)
-
-            ell = get_tuple_or_default("ell", np.int64)
-            lower = get_tuple_or_default("lower", np.int64)
-            upper = get_tuple_or_default("upper", np.int64)
-            weight = get_tuple_or_default("weight", np.float64)
-
-            array_shape = (
-                tuple(map(int, tdim.strip("()").split(",")))
-                if tdim
-                else reshaped_arr.shape[1:]
-            )
-
-            dtype = [
-                ("ARRAY", "f8", array_shape),
-                ("ELL", "i8"),
-                ("LOWER", "i8"),
-                ("UPPER", "i8"),
-                ("WEIGHT", "f8"),
-            ]
-
-            structured_array = np.empty(nrows, dtype=dtype)
-            if tdim:
-                structured_array["ARRAY"] = reshaped_arr.reshape((nrows,) + array_shape)
-            else:
-                structured_array["ARRAY"] = reshaped_arr
-
-            structured_array["ELL"] = ell
-            structured_array["LOWER"] = lower
-            structured_array["UPPER"] = upper
-            structured_array["WEIGHT"] = weight
-
-            # Build header
-            header = {
-                "ELLAXIS": repr(axis),
-            }
-            if tdim is not None:
-                header["TDIM1"] = tdim
-            if meta := arr.dtype.metadata:
-                for k, v in meta.items():
-                    header[f"META {k.upper()}"] = str(v)
-            header["HISTORY"] = _._history
-            fits.write(structured_array, extname=name, header=header)
->>>>>>> b254367b
+            fits.write(structured_array, extname=name, header=header)